--- conflicted
+++ resolved
@@ -249,12 +249,8 @@
     retriever_group.add_argument("--bm25-index-path-dir", type=str, help="BM25 index path directory")
     retriever_group.add_argument("--bm25-k1", type=float, default=1.5, help="BM25 k1 parameter")
     retriever_group.add_argument("--bm25-b", type=float, default=0.8, help="BM25 b parameter")
-<<<<<<< HEAD
     retriever_group.add_argument("--bm25-method", type=str, default="lucene", choices=["lucene", "robertson", "atire", "bm25l", "bm25+"], help="BM25 variant method")
     retriever_group.add_argument("--bm25-use-mmap", action="store_true", help="Use memory mapping for large BM25 indices")
-=======
-    retriever_group.add_argument("--bm25-epsilon", type=float, default=0.2, help="BM25 epsilon parameter")
->>>>>>> 46975d39
 
     vllm_group = parser.add_argument_group("vLLM Options")
     vllm_group.add_argument("--vllm-model-id", type=str, default="meta-llama/Llama-3.1-8B-Instruct", help="Model ID for vLLM")
