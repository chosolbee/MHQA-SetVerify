--- conflicted
+++ resolved
@@ -3,11 +3,8 @@
 import json
 import random as rd
 import argparse
-<<<<<<< HEAD
 from typing import List, Dict, Any, Tuple, Union
-=======
-from typing import List, Dict, Any, Tuple
->>>>>>> aa694ad0
+
 from tqdm import tqdm
 import torch
 from transformers import set_seed
@@ -221,7 +218,7 @@
 
     retriever_group = parser.add_argument_group("Retriever Options")
     retriever_group.add_argument("--passages", type=str, help="document file path")
-<<<<<<< HEAD
+
     retriever_group.add_argument("--retriever-type", type=str, default="contriever", choices=["contriever", "bm25"], help="Type of retriever to use")
     retriever_group.add_argument("--search-batch-size", type=int, default=16, help="Batch size for search queries")
     # contriever
@@ -230,10 +227,7 @@
     retriever_group.add_argument("--bm25-k1", type=float, default=1.5, help="BM25 k1 parameter")
     retriever_group.add_argument("--bm25-b", type=float, default=0.8, help="BM25 b parameter")
     retriever_group.add_argument("--bm25-epsilon", type=float, default=0.2, help="BM25 epsilon parameter")
-=======
-    retriever_group.add_argument("--embeddings", type=str, help="Document embedding path")
-    retriever_group.add_argument("--search-batch-size", type=int, default=16, help="Batch size for search queries")
->>>>>>> aa694ad0
+
 
     vllm_group = parser.add_argument_group("vLLM Options")
     vllm_group.add_argument("--vllm-model-id", type=str, default="meta-llama/Llama-3.1-8B-Instruct", help="Model ID for vLLM")
@@ -310,7 +304,6 @@
         os.environ["WANDB_MODE"] = "disabled"
 
     passages = args.passages or DATASET_PATHS[args.dataset]["passages"]
-<<<<<<< HEAD
 
     if args.retriever_type == "contriever":
         embeddings = args.embeddings or DATASET_PATHS[args.dataset]["embeddings"]
@@ -331,16 +324,6 @@
 
     else:
         raise ValueError(f"Unknown retriever type: {args.retriever_type}")
-=======
-    embeddings = args.embeddings or DATASET_PATHS[args.dataset]["embeddings"]
-
-    retriever = Retriever(
-        passages,
-        embeddings,
-        model_type="contriever",
-        model_path="facebook/contriever-msmarco",
-    )
->>>>>>> aa694ad0
 
     vllm_agent = LLM(
         model=args.vllm_model_id,
