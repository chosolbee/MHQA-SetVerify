import os
import time
import json
import argparse
import wandb
from config import WANDB_ENTITY, DEBERTA_MAX_LENGTH
from .contriever import Retriever
from .query_generator import QueryGenerator
from .verifier import Verifier


def print_results(em_list, precision_list, recall_list, f1_list):
    em_flat = [item for sublist in em_list for item in sublist]
    precision_flat = [item for sublist in precision_list for item in sublist]
    recall_flat = [item for sublist in recall_list for item in sublist]
    f1_flat = [item for sublist in f1_list for item in sublist]

    print("Count:", [len(em) for em in em_list])
    print("EM:", [sum(em) / len(em) if em else 0 for em in em_list])
    print("Total EM", sum(em_flat) / len(em_flat) if em_flat else 0)
    print("Precision:", [sum(pr) / len(pr) if pr else 0 for pr in precision_list])
    print("Total Precision", sum(precision_flat) / len(precision_flat) if precision_flat else 0)
    print("Recall:", [sum(rc) / len(rc) if rc else 0 for rc in recall_list])
    print("Total Recall", sum(recall_flat) / len(recall_flat) if recall_flat else 0)
    print("F1:", [sum(f1) / len(f1) if f1 else 0 for f1 in f1_list])
    print("Total F1", sum(f1_flat) / len(f1_flat) if f1_flat else 0)
    print("\n")


def run_batch(retriever, query_generator, verifier, questions,
              max_iterations=5, max_search=10, verifier_threshold=0.9,
              log_trace=False, stop_log_path=None):
    final_questions = []
    final_batch_history = []
    batch_history = [[] for _ in range(len(questions))]
    iter_count = 0

    stop_logs = []

    while questions:
        start_time = time.time()

        queries = query_generator.batch_generate(questions, batch_history)
        batch_docs = retriever.search(queries, max_search)
        batch_scores = verifier.batch_verify(questions, batch_history, batch_docs)

        if log_trace:
            for question, query, history, docs, scores in zip(questions, queries, batch_history, batch_docs, batch_scores):
                print(f"1. Question: {question['question']}")
                print("2. History:")
                for doc in history:
                    print(f"  Passage: {doc['text']}")
                print(f"3. Generated query: {query}")
                print("4. Retrieved passages and scores:")
                for doc, score in zip(docs, scores):
                    print(f"  Score: {score:.2f} | Passage: {doc['text']}")
                print()

        next_questions = []
        next_batch_history = []

        for question, history, docs, scores in zip(questions, batch_history, batch_docs, batch_scores):
            for i, doc in enumerate(docs):
                if doc["id"] in {d["id"] for d in history}:
                    scores[i] = -1
            max_score = scores.max()
            max_idx = scores.argmax()
            history.append(docs[max_idx])

            if max_score > verifier_threshold:
                final_questions.append(question)
                final_batch_history.append(history)

                stop_logs.append({
                    "question_id": question["id"],
                    "gold_hop": len(question.get("question_decomposition", [])),
                    "stop_iter": iter_count + 1
                })
            else:
                next_questions.append(question)
                next_batch_history.append(history)

        questions = next_questions
        batch_history = next_batch_history

        print(f"Iteration {iter_count+1} completed in {time.time() - start_time:.2f} seconds")
        print(f"Remaining questions: {len(questions)}\n")

        iter_count += 1
        if iter_count >= max_iterations:
            for question, history in zip(questions, batch_history):
                final_questions.append(question)
                final_batch_history.append(history)
                stop_logs.append({
                    "question_id": question["id"],
                    "gold_hop": len(question.get("question_decomposition", [])),
                    "stop_iter": iter_count
                })
            break

    if log_trace:
        print("\nFinal Questions and History:\n")
        for question, history in zip(final_questions, final_batch_history):
            print(f"1. Question: {question['question']}")
            print("2. History:")
            for doc in history:
                print(f"  Passage: {doc['text']}")
            print("\n")

    em_list = [[], [], []]
    precision_list = [[], [], []]
    recall_list = [[], [], []]
    f1_list = [[], [], []]

    for question, history in zip(final_questions, final_batch_history):
        qid = question["id"]
        decomposition = question.get("question_decomposition", [])
        gold_idxs = [step["paragraph_support_idx"] for step in decomposition]
        gold_chunk_ids = {f"{qid}-{idx:02d}" for idx in gold_idxs}
        gold_hop = len(gold_chunk_ids)

        correct = sum(1 for doc in history if gold_chunk_ids & set(doc["id"].split("//")))
        retrieved = len(history)
        em = int(correct == gold_hop and retrieved == gold_hop)
        precision = correct / retrieved if retrieved else 0.0
        recall = correct / gold_hop if gold_hop else 0.0
        f1 = (2 * precision * recall / (precision + recall)) if (precision + recall) else 0.0

        # DEBUG
        print(f"[DEBUG] qid={qid}, gold_hop={gold_hop}, history_ids={[d['id'] for d in history]}, "
              f"correct={correct}, retrieved={retrieved}, em={em:.3f}, recall={recall:.3f}, precision={precision:.3f}")

        for log in stop_logs:
            if log["question_id"] == qid:
                log.update({"em": em, "precision": precision, "recall": recall, "f1": f1})
                break

        idx = max(gold_hop - 2, 0)
        em_list[idx].append(em)
        precision_list[idx].append(precision)
        recall_list[idx].append(recall)
        f1_list[idx].append(f1)

<<<<<<< HEAD
=======
    if stop_log_path:
        with open(stop_log_path,'a',encoding='utf-8') as f:
            for log in stop_logs:
                f.write(json.dumps(log,ensure_ascii=False)+'\n')

    print_results(em_list, precision_list, recall_list, f1_list)
>>>>>>> ab2bb9a1
    return em_list, precision_list, recall_list, f1_list


def parse_args():
    parser = argparse.ArgumentParser()

    retriever_group = parser.add_argument_group("Retriever Options")
    retriever_group.add_argument("--passages", type=str, required=True, help="document file path")
    retriever_group.add_argument("--embeddings", type=str, required=True, help="Document embedding path")

    query_generator_group = parser.add_argument_group("Query Generator Options")
    query_generator_group.add_argument("--qg-model-id", type=str, default="meta-llama/Llama-3.1-8B-instruct", help="Model ID for query generator")
    query_generator_group.add_argument("--qg-tp-size", type=int, default=1, help="Tensor parallel size for query generator")
    query_generator_group.add_argument("--qg-quantization", type=str, help="Quantization method for query generator")
    query_generator_group.add_argument("--qg-max-gen-length", type=int, default=512, help="Maximum generation length for query generator")
    query_generator_group.add_argument("--qg-temperature", type=float, default=0.7, help="Temperature for query generator")
    query_generator_group.add_argument("--qg-top-p", type=float, default=0.9, help="Top-p sampling for query generator")

    verifier_group = parser.add_argument_group("Verifier Options")
    verifier_group.add_argument("--verifier-model-id", type=str, default="microsoft/DeBERTa-v3-large", help="Model ID for verifier")
    verifier_group.add_argument("--verifier-checkpoint-path", type=str, required=True, help="Checkpoint path for trained model")
    verifier_group.add_argument("--verifier-batch-size", type=int, default=8, help="Batch size for verifier")
    verifier_group.add_argument("--verifier-max-length", type=int, default=DEBERTA_MAX_LENGTH, help="Maximum length for verifier input")

    main_group = parser.add_argument_group("Main Options")
    main_group.add_argument("--questions", type=str, required=True, help="Questions file path")
    main_group.add_argument("--batch-size", type=int, default=32, help="Batch size for processing questions")
    main_group.add_argument("--max-iterations", type=int, default=5, help="Maximum number of iterations")
    main_group.add_argument("--max-search", type=int, default=10, help="Maximum number of passages to retrieve")
    main_group.add_argument("--verifier-threshold", type=float, default=0.9, help="Threshold for verifier scores")
    main_group.add_argument("--log-trace", action="store_true", help="Log trace for debugging")
    main_group.add_argument("--stop-log-path", type=str, default=None, help="Optional JSONL path; Path to the JSONL file where stopping logs are written")

    args = parser.parse_args()
    return args


def main(args: argparse.Namespace):
    local_rank = int(os.environ.get("LOCAL_RANK", -1))
    if local_rank in [-1, 0]:
        wandb.init(project="MultiHopQA-test", entity=WANDB_ENTITY)
    else:
        os.environ["WANDB_MODE"] = "disabled"

    retriever = Retriever(
        args.passages,
        args.embeddings,
        model_type="contriever",
        model_path="facebook/contriever-msmarco",
    )

    query_generator = QueryGenerator(
        model_id=args.qg_model_id,
        tp_size=args.qg_tp_size,
        quantization=args.qg_quantization,
        max_gen_length=args.qg_max_gen_length,
        temperature=args.qg_temperature,
        top_p=args.qg_top_p,
    )

    verifier = Verifier(
        model_id=args.verifier_model_id,
        checkpoint_path=args.verifier_checkpoint_path,
        batch_size=args.verifier_batch_size,
        max_length=args.verifier_max_length,
    )

<<<<<<< HEAD
    with open(args.questions, "r", encoding="utf-8") as f:
        questions = f.readlines()
        questions = [json.loads(q) for q in questions]
=======
    if args.stop_log_path:
        open(args.stop_log_path,"w", encoding="utf-8").close()

    with open(args.questions, "r", encoding="utf-8") as f:
        questions = [json.loads(line) for line in f]
>>>>>>> ab2bb9a1

    em_list = [[], [], []]
    precision_list = [[], [], []]
    recall_list = [[], [], []]
    f1_list = [[], [], []]

    for i in range(0, len(questions), args.batch_size):
        batch_questions = questions[i: i + args.batch_size]
        print(f"Processing batch {i // args.batch_size + 1} of {len(questions) // args.batch_size + 1}...\n")

        em, precision, recall, f1 = run_batch(
            retriever=retriever,
            query_generator=query_generator,
            verifier=verifier,
            questions=batch_questions,
            max_iterations=args.max_iterations,
            max_search=args.max_search,
            verifier_threshold=args.verifier_threshold,
            log_trace=args.log_trace,
            stop_log_path=args.stop_log_path  
        )
        for j in range(3):
            em_list[j].extend(em[j])
            precision_list[j].extend(precision[j])
            recall_list[j].extend(recall[j])
            f1_list[j].extend(f1[j])
        print_results(em_list, precision_list, recall_list, f1_list)

    print("Final Results:")
    print_results(em_list, precision_list, recall_list, f1_list)
    print("All done!")

    wandb.finish()


if __name__ == "__main__":
    args = parse_args()
    main(args)<|MERGE_RESOLUTION|>--- conflicted
+++ resolved
@@ -141,15 +141,11 @@
         recall_list[idx].append(recall)
         f1_list[idx].append(f1)
 
-<<<<<<< HEAD
-=======
     if stop_log_path:
         with open(stop_log_path,'a',encoding='utf-8') as f:
             for log in stop_logs:
                 f.write(json.dumps(log,ensure_ascii=False)+'\n')
 
-    print_results(em_list, precision_list, recall_list, f1_list)
->>>>>>> ab2bb9a1
     return em_list, precision_list, recall_list, f1_list
 
 
@@ -217,17 +213,11 @@
         max_length=args.verifier_max_length,
     )
 
-<<<<<<< HEAD
-    with open(args.questions, "r", encoding="utf-8") as f:
-        questions = f.readlines()
-        questions = [json.loads(q) for q in questions]
-=======
     if args.stop_log_path:
         open(args.stop_log_path,"w", encoding="utf-8").close()
 
     with open(args.questions, "r", encoding="utf-8") as f:
         questions = [json.loads(line) for line in f]
->>>>>>> ab2bb9a1
 
     em_list = [[], [], []]
     precision_list = [[], [], []]
