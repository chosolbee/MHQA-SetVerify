--- conflicted
+++ resolved
@@ -593,13 +593,7 @@
         save_steps=args.save_steps,
         save_total_limit=args.save_total_limit,
         logging_steps=args.logging_steps,
-<<<<<<< HEAD
-        load_best_model_at_end=True,
         label_names=["curr_label", "cont_labels", "cont_mask", "cont_ids", "last_label"],
-        metric_for_best_model="eval_loss",
-=======
-        label_names=["labels"],
->>>>>>> eb431a23
         deepspeed=args.deepspeed_config,
         ddp_find_unused_parameters=args.ddp_find_unused_parameters,
         report_to=None if args.disable_wandb else ["wandb"],
